/*
Copyright 2021 Gravitational, Inc.

Licensed under the Apache License, Version 2.0 (the "License");
you may not use this file except in compliance with the License.
You may obtain a copy of the License at

    http://www.apache.org/licenses/LICENSE-2.0

Unless required by applicable law or agreed to in writing, software
distributed under the License is distributed on an "AS IS" BASIS,
WITHOUT WARRANTIES OR CONDITIONS OF ANY KIND, either express or implied.
See the License for the specific language governing permissions and
limitations under the License.
*/

// Package proto provides the protobuf API specification for Teleport.
package proto

import (
	"time"

	"github.com/gravitational/trace"

	apidefaults "github.com/gravitational/teleport/api/defaults"
	"github.com/gravitational/teleport/api/types"
)

// Duration is a wrapper around duration
type Duration time.Duration

// Get returns time.Duration value
func (d Duration) Get() time.Duration {
	return time.Duration(d)
}

// Set sets time.Duration value
func (d *Duration) Set(value time.Duration) {
	*d = Duration(value)
}

// CheckAndSetDefaults checks and sets default values
func (req *HostCertsRequest) CheckAndSetDefaults() error {
	if req.HostID == "" {
		return trace.BadParameter("missing parameter HostID")
	}

	return req.Role.Check()
}

// CheckAndSetDefaults checks and sets default values.
func (req *ListResourcesRequest) CheckAndSetDefaults() error {
	if req.Namespace == "" {
		req.Namespace = apidefaults.Namespace
	}
	// If the Limit parameter was not provided instead of returning an error fallback to the default limit.
	if req.Limit == 0 {
		req.Limit = apidefaults.DefaultChunkSize
	}

	if req.Limit < 0 {
		return trace.BadParameter("negative parameter limit")
	}

	return nil
}

// CheckAndSetDefaults checks and sets default values.
func (req *ListUnifiedResourcesRequest) CheckAndSetDefaults() error {
<<<<<<< HEAD
	if req.Namespace == "" {
		req.Namespace = apidefaults.Namespace
	}
=======
>>>>>>> 9d199ecb
	// If the Limit parameter was not provided instead of returning an error fallback to the default limit.
	if req.Limit == 0 {
		req.Limit = apidefaults.DefaultChunkSize
	}

	if req.Limit < 0 {
<<<<<<< HEAD
		return trace.BadParameter("negative parameter limit")
=======
		return trace.BadParameter("negative parameter: limit")
>>>>>>> 9d199ecb
	}

	return nil
}

// RequiresFakePagination checks if we need to fallback to GetXXX calls
// that retrieves entire resources upfront rather than working with subsets.
func (req *ListResourcesRequest) RequiresFakePagination() bool {
	return req.SortBy.Field != "" ||
		req.NeedTotalCount ||
		req.ResourceType == types.KindKubernetesCluster ||
		req.ResourceType == types.KindAppOrSAMLIdPServiceProvider
}

// UpstreamInventoryMessage is a sealed interface representing the possible
// upstream messages of the inventory control stream after the initial hello.
type UpstreamInventoryMessage interface {
	sealedUpstreamInventoryMessage()
}

func (h UpstreamInventoryHello) sealedUpstreamInventoryMessage() {}

func (h InventoryHeartbeat) sealedUpstreamInventoryMessage() {}

func (p UpstreamInventoryPong) sealedUpstreamInventoryMessage() {}

func (a UpstreamInventoryAgentMetadata) sealedUpstreamInventoryMessage() {}

// DownstreamInventoryMessage is a sealed interface representing the possible
// downstream messages of the inventory controls stream after initial hello.
type DownstreamInventoryMessage interface {
	sealedDownstreamInventoryMessage()
}

func (h DownstreamInventoryHello) sealedDownstreamInventoryMessage() {}

func (p DownstreamInventoryPing) sealedDownstreamInventoryMessage() {}

func (u DownstreamInventoryUpdateLabels) sealedDownstreamInventoryMessage() {}<|MERGE_RESOLUTION|>--- conflicted
+++ resolved
@@ -67,23 +67,13 @@
 
 // CheckAndSetDefaults checks and sets default values.
 func (req *ListUnifiedResourcesRequest) CheckAndSetDefaults() error {
-<<<<<<< HEAD
-	if req.Namespace == "" {
-		req.Namespace = apidefaults.Namespace
-	}
-=======
->>>>>>> 9d199ecb
 	// If the Limit parameter was not provided instead of returning an error fallback to the default limit.
 	if req.Limit == 0 {
 		req.Limit = apidefaults.DefaultChunkSize
 	}
 
 	if req.Limit < 0 {
-<<<<<<< HEAD
-		return trace.BadParameter("negative parameter limit")
-=======
 		return trace.BadParameter("negative parameter: limit")
->>>>>>> 9d199ecb
 	}
 
 	return nil
