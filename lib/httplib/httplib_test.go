--- conflicted
+++ resolved
@@ -346,30 +346,8 @@
 			},
 		},
 		{
-<<<<<<< HEAD
-			name:     "for desktop recording (no stripe, with wasm)",
-			features: proto.Features{},
-			urlPath:  "/web/cluster/:clusterId/session/:sid",
-			expectedCspVals: map[string]string{
-				"default-src":     "'self'",
-				"base-uri":        "'self'",
-				"form-action":     "'self'",
-				"frame-ancestors": "'none'",
-				"object-src":      "'none'",
-				"script-src":      "'self' 'wasm-unsafe-eval'",
-				"style-src":       "'self' 'unsafe-inline'",
-				"img-src":         "'self' data: blob:",
-				"font-src":        "'self' data:",
-				"connect-src":     "'self' wss:",
-			},
-		},
-		{
-			name:     "for cloud based usage & desktop session (with stripe, with wasm)",
-			features: proto.Features{Cloud: true, IsUsageBased: true},
-=======
 			name:     "for cloud based usage & desktop session, Team product (with stripe, with wasm)",
 			features: proto.Features{Cloud: true, IsUsageBased: true, ProductType: proto.ProductType_PRODUCT_TYPE_TEAM},
->>>>>>> 07a9b111
 			urlPath:  "/web/cluster/:clusterId/desktops/:desktopName/:username",
 			expectedCspVals: map[string]string{
 				"default-src":     "'self'",
