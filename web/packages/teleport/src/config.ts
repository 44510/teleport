--- conflicted
+++ resolved
@@ -130,10 +130,7 @@
     desktop: '/web/cluster/:clusterId/desktops/:desktopName/:username',
     users: '/web/users',
     bots: '/web/cluster/:clusterId/bots',
-<<<<<<< HEAD
     botsNew: '/web/cluster/:clusterId/bots/new/:type?',
-=======
->>>>>>> c0d0a09f
     console: '/web/cluster/:clusterId/console',
     consoleNodes: '/web/cluster/:clusterId/console/nodes',
     consoleConnect: '/web/cluster/:clusterId/console/node/:serverId/:login',
@@ -323,11 +320,7 @@
 
     accessGraphFeatures: '/v1/enterprise/accessgraph/static/features.json',
 
-<<<<<<< HEAD
-    botsPath: '/v1/webapi/bots',
-=======
     botsPath: '/v1/webapi/sites/:clusterId/machine-id/bot',
->>>>>>> c0d0a09f
   },
 
   getUserClusterPreferencesUrl(clusterId: string) {
@@ -494,14 +487,11 @@
     return generatePath(cfg.routes.bots, { clusterId });
   },
 
-<<<<<<< HEAD
   getBotsNewRoute(type?: string) {
     const clusterId = cfg.proxyCluster;
     return generatePath(cfg.routes.botsNew, { clusterId, type });
   },
 
-=======
->>>>>>> c0d0a09f
   getAppsRoute(clusterId: string) {
     return generatePath(cfg.routes.apps, { clusterId });
   },
@@ -1015,12 +1005,8 @@
     );
   },
 
-<<<<<<< HEAD
   getBotsUrl() {
     const clusterId = cfg.proxyCluster;
-=======
-  getBotsUrl(clusterId: string) {
->>>>>>> c0d0a09f
     return generatePath(cfg.api.botsPath, { clusterId });
   },
 
