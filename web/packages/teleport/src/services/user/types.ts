/*
Copyright 2019-2020 Gravitational, Inc.

Licensed under the Apache License, Version 2.0 (the "License");
you may not use this file except in compliance with the License.
You may obtain a copy of the License at

    http://www.apache.org/licenses/LICENSE-2.0

Unless required by applicable law or agreed to in writing, software
distributed under the License is distributed on an "AS IS" BASIS,
WITHOUT WARRANTIES OR CONDITIONS OF ANY KIND, either express or implied.
See the License for the specific language governing permissions and
limitations under the License.
*/

import { Cluster } from 'teleport/services/clusters';

export type AuthType = 'local' | 'sso' | 'passwordless';

export interface AccessStrategy {
  type: 'optional' | 'always' | 'reason';
  prompt: string;
}

export interface AccessCapabilities {
  requestableRoles: string[];
  suggestedReviewers: string[];
}

export interface UserContext {
  authType: AuthType;
  acl: Acl;
  username: string;
  cluster: Cluster;
  accessStrategy: AccessStrategy;
  accessCapabilities: AccessCapabilities;
  // accessRequestId is the ID of the access request from which additional roles to assume were obtained for the current session.
  accessRequestId?: string;
}

export interface Access {
  list: boolean;
  read: boolean;
  edit: boolean;
  create: boolean;
  remove: boolean;
}

export interface AccessWithUse extends Access {
  use: boolean;
}

export interface Acl {
  directorySharingEnabled: boolean;
  desktopSessionRecordingEnabled: boolean;
  clipboardSharingEnabled: boolean;
  authConnectors: Access;
  trustedClusters: Access;
  roles: Access;
  recordedSessions: Access;
  activeSessions: Access;
  events: Access;
  users: Access;
  tokens: Access;
  appServers: Access;
  kubeServers: Access;
  accessRequests: Access;
  billing: Access;
  dbServers: Access;
  db: Access;
  desktops: Access;
  nodes: Access;
  connectionDiagnostic: Access;
  license: Access;
  download: Access;
  plugins: Access;
  integrations: AccessWithUse;
  deviceTrust: Access;
<<<<<<< HEAD
  assist: Access;
=======
  lock: Access;
>>>>>>> d739835b
}

export interface User {
  // name is the teleport username.
  name: string;
  // roles is the list of roles user is assigned to.
  roles: string[];
  // authType describes how the user authenticated
  // e.g. locally or with a SSO provider.
  authType?: string;
  // isLocal is true if json.authType was 'local'.
  isLocal?: boolean;
  traits?: UserTraits;
}

// UserTraits contain fields that define traits for local accounts.
export interface UserTraits {
  // logins is the list of logins that this user is allowed to
  // start SSH sessions with.
  logins: string[];
  // databaseUsers is the list of db usernames that this user is
  // allowed to open db connections as.
  databaseUsers: string[];
  // databaseNames is the list of db names that this user can connect to.
  databaseNames: string[];
  // kubeUsers is the list of allowed kube logins.
  kubeUsers: string[];
  // kubeGroups is the list of allowed kube groups for a kube cluster.
  kubeGroups: string[];
  // windowsLogins is the list of logins that this user
  // is allowed to start desktop sessions.
  windowsLogins: string[];
  // awsRoleArns is a list of aws roles this user is allowed to assume.
  awsRoleArns: string[];
}

export interface ResetToken {
  value: string;
  username: string;
  expires: Date;
}

export type ResetPasswordType = 'invite' | 'password';

// OnboardDiscover describes states related to onboarding a
// user to using the discover wizard to add a resource.
export type OnboardDiscover = {
  // notified is a flag to indicate if user has been notified
  // that they can add a resource using the discover wizard.
  notified?: boolean;
  // hasResource is a flag to indicate if user has access to
  // any registered resource.
  hasResource: boolean;
  // hasVisited is a flag to indicate if user has visited the
  // discover page.
  hasVisited?: boolean;
};<|MERGE_RESOLUTION|>--- conflicted
+++ resolved
@@ -77,11 +77,8 @@
   plugins: Access;
   integrations: AccessWithUse;
   deviceTrust: Access;
-<<<<<<< HEAD
+  lock: Access;
   assist: Access;
-=======
-  lock: Access;
->>>>>>> d739835b
 }
 
 export interface User {
